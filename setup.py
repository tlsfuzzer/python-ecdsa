#!/usr/bin/env python
<<<<<<< HEAD
=======
try:
    # try setuptools, so devs can run bdist_wheel
    from setuptools import setup, Command
except ImportError:
    # but most users really don't require it
    from distutils.core import setup, Command
import timeit
import six
>>>>>>> 6755b276

from setuptools import setup
import versioneer

commands = versioneer.get_cmdclass().copy()

<<<<<<< HEAD
=======
class Test(Command):
    description = "run unit tests"
    user_options = []
    boolean_options = []
    def initialize_options(self):
        pass
    def finalize_options(self):
        pass
    def run(self):
        from ecdsa import numbertheory
        numbertheory.__main__()
        from ecdsa import ellipticcurve
        ellipticcurve.__main__()
        from ecdsa import ecdsa
        ecdsa.__main__()
        from ecdsa import test_pyecdsa
        test_pyecdsa.unittest.main(module=test_pyecdsa, argv=["dummy"])
        # all tests os.exit(1) upon failure
commands["test"] = Test

class Speed(Test):
    description = "run benchmark suite"
    def run(self):
        def do(setup_statements, statement):
            # extracted from timeit.py
            t = timeit.Timer(stmt=statement,
                             setup="\n".join(setup_statements))
            # determine number so that 0.2 <= total time < 2.0
            for i in range(1, 10):
                number = 10**i
                x = t.timeit(number)
                if x >= 0.2:
                    break
            return x / number

        for curve in ["NIST192p", "NIST224p", "NIST256p", "SECP256k1",
                      "NIST384p", "NIST521p"]:
            S1 = "import six;from ecdsa import SigningKey, %s" % curve
            S2 = "sk = SigningKey.generate(%s)" % curve
            S3 = "msg = six.b('msg')"
            S4 = "sig = sk.sign(msg)"
            S5 = "vk = sk.get_verifying_key()"
            S6 = "vk.verify(sig, msg)"
            # We happen to know that .generate() also calculates the
            # verifying key, which is the time-consuming part. If the code
            # were changed to lazily calculate vk, we'd need to change this
            # benchmark to loop over S5 instead of S2
            keygen = do([S1], S2)
            sign = do([S1,S2,S3], S4)
            verf = do([S1,S2,S3,S4,S5], S6)
            import ecdsa
            c = getattr(ecdsa, curve)
            sig = ecdsa.SigningKey.generate(c).sign(six.b("msg"))
            print("%9s: siglen=%3d, keygen=%.3fs, sign=%.3fs, verify=%.3fs" \
                  % (curve, len(sig), keygen, sign, verf))

commands["speed"] = Speed


>>>>>>> 6755b276
setup(name="ecdsa",
      version=versioneer.get_version(),
      description="ECDSA cryptographic signature library (pure python)",
      author="Brian Warner",
      author_email="warner@lothar.com",
      url="http://github.com/warner/python-ecdsa",
      packages=["ecdsa"],
      package_dir={"": "src"},
      license="MIT",
      cmdclass=commands,
      classifiers=[
          "Programming Language :: Python",
          "Programming Language :: Python :: 2",
          "Programming Language :: Python :: 2.6",
          "Programming Language :: Python :: 2.7",
          "Programming Language :: Python :: 3",
          "Programming Language :: Python :: 3.2",
          "Programming Language :: Python :: 3.3",
          "Programming Language :: Python :: 3.4",
          "Programming Language :: Python :: 3.5",
      ],
      install_requires=['six'],
)<|MERGE_RESOLUTION|>--- conflicted
+++ resolved
@@ -1,83 +1,10 @@
 #!/usr/bin/env python
-<<<<<<< HEAD
-=======
-try:
-    # try setuptools, so devs can run bdist_wheel
-    from setuptools import setup, Command
-except ImportError:
-    # but most users really don't require it
-    from distutils.core import setup, Command
-import timeit
-import six
->>>>>>> 6755b276
 
 from setuptools import setup
 import versioneer
 
 commands = versioneer.get_cmdclass().copy()
 
-<<<<<<< HEAD
-=======
-class Test(Command):
-    description = "run unit tests"
-    user_options = []
-    boolean_options = []
-    def initialize_options(self):
-        pass
-    def finalize_options(self):
-        pass
-    def run(self):
-        from ecdsa import numbertheory
-        numbertheory.__main__()
-        from ecdsa import ellipticcurve
-        ellipticcurve.__main__()
-        from ecdsa import ecdsa
-        ecdsa.__main__()
-        from ecdsa import test_pyecdsa
-        test_pyecdsa.unittest.main(module=test_pyecdsa, argv=["dummy"])
-        # all tests os.exit(1) upon failure
-commands["test"] = Test
-
-class Speed(Test):
-    description = "run benchmark suite"
-    def run(self):
-        def do(setup_statements, statement):
-            # extracted from timeit.py
-            t = timeit.Timer(stmt=statement,
-                             setup="\n".join(setup_statements))
-            # determine number so that 0.2 <= total time < 2.0
-            for i in range(1, 10):
-                number = 10**i
-                x = t.timeit(number)
-                if x >= 0.2:
-                    break
-            return x / number
-
-        for curve in ["NIST192p", "NIST224p", "NIST256p", "SECP256k1",
-                      "NIST384p", "NIST521p"]:
-            S1 = "import six;from ecdsa import SigningKey, %s" % curve
-            S2 = "sk = SigningKey.generate(%s)" % curve
-            S3 = "msg = six.b('msg')"
-            S4 = "sig = sk.sign(msg)"
-            S5 = "vk = sk.get_verifying_key()"
-            S6 = "vk.verify(sig, msg)"
-            # We happen to know that .generate() also calculates the
-            # verifying key, which is the time-consuming part. If the code
-            # were changed to lazily calculate vk, we'd need to change this
-            # benchmark to loop over S5 instead of S2
-            keygen = do([S1], S2)
-            sign = do([S1,S2,S3], S4)
-            verf = do([S1,S2,S3,S4,S5], S6)
-            import ecdsa
-            c = getattr(ecdsa, curve)
-            sig = ecdsa.SigningKey.generate(c).sign(six.b("msg"))
-            print("%9s: siglen=%3d, keygen=%.3fs, sign=%.3fs, verify=%.3fs" \
-                  % (curve, len(sig), keygen, sign, verf))
-
-commands["speed"] = Speed
-
-
->>>>>>> 6755b276
 setup(name="ecdsa",
       version=versioneer.get_version(),
       description="ECDSA cryptographic signature library (pure python)",
